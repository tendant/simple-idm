--- conflicted
+++ resolved
@@ -149,17 +149,11 @@
 ALTER TABLE public.login_2fa OWNER TO idm;
 
 --
-<<<<<<< HEAD
 -- Name: login_attempt; Type: TABLE; Schema: public; Owner: idm
 --
 
 CREATE TABLE public.login_attempt (
-=======
--- Name: login_attempts; Type: TABLE; Schema: public; Owner: idm
---
-
-CREATE TABLE public.login_attempts (
->>>>>>> f4e04878
+
     id uuid DEFAULT gen_random_uuid() NOT NULL,
     login_id uuid NOT NULL,
     created_at timestamp without time zone DEFAULT (now() AT TIME ZONE 'utc'::text) NOT NULL,
@@ -171,11 +165,9 @@
 );
 
 
-<<<<<<< HEAD
+
 ALTER TABLE public.login_attempt OWNER TO idm;
-=======
-ALTER TABLE public.login_attempts OWNER TO idm;
->>>>>>> f4e04878
+
 
 --
 -- Name: login_device; Type: TABLE; Schema: public; Owner: idm
@@ -320,19 +312,12 @@
 
 
 --
-<<<<<<< HEAD
 -- Name: login_attempt login_attempt_pkey; Type: CONSTRAINT; Schema: public; Owner: idm
 --
 
 ALTER TABLE ONLY public.login_attempt
     ADD CONSTRAINT login_attempt_pkey PRIMARY KEY (id);
-=======
--- Name: login_attempts login_attempts_pkey; Type: CONSTRAINT; Schema: public; Owner: idm
---
-
-ALTER TABLE ONLY public.login_attempts
-    ADD CONSTRAINT login_attempts_pkey PRIMARY KEY (id);
->>>>>>> f4e04878
+
 
 
 --
@@ -457,17 +442,11 @@
 
 
 --
-<<<<<<< HEAD
 -- Name: login_attempt_login_id_idx; Type: INDEX; Schema: public; Owner: idm
 --
 
 CREATE INDEX login_attempt_login_id_idx ON public.login_attempt USING btree (login_id);
-=======
--- Name: login_attempts_login_id_idx; Type: INDEX; Schema: public; Owner: idm
---
-
-CREATE INDEX login_attempts_login_id_idx ON public.login_attempts USING btree (login_id);
->>>>>>> f4e04878
+
 
 
 --
@@ -494,19 +473,12 @@
 
 
 --
-<<<<<<< HEAD
 -- Name: login_attempt login_attempt_login_id_fkey; Type: FK CONSTRAINT; Schema: public; Owner: idm
 --
 
 ALTER TABLE ONLY public.login_attempt
     ADD CONSTRAINT login_attempt_login_id_fkey FOREIGN KEY (login_id) REFERENCES public.login(id);
-=======
--- Name: login_attempts login_attempts_login_id_fkey; Type: FK CONSTRAINT; Schema: public; Owner: idm
---
-
-ALTER TABLE ONLY public.login_attempts
-    ADD CONSTRAINT login_attempts_login_id_fkey FOREIGN KEY (login_id) REFERENCES public.login(id);
->>>>>>> f4e04878
+
 
 
 --
