--- conflicted
+++ resolved
@@ -54,18 +54,15 @@
 	return user, err
 }
 
-<<<<<<< HEAD
-=======
-func (s UserService) DeleteUser(ctx context.Context, id uuid.UUID) (error) {
+func (s UserService) DeleteUser(ctx context.Context, id uuid.UUID) error {
 	slog.Debug("Deleting user with UUID:", "UUID", id)
-    err := s.queries.DeleteUser(ctx, id)
-    if err != nil {
-        slog.Error("Failed deleting user", "UUID", id, "err", err)
-    }
-    return err
+	err := s.queries.DeleteUser(ctx, id)
+	if err != nil {
+		slog.Error("Failed deleting user", "UUID", id, "err", err)
+	}
+	return err
 }
 
->>>>>>> 5d07f3d0
 type GetUserUUIDParams struct {
 	Uuid uuid.UUID
 }
