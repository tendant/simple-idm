-- name: CreateUser :one
INSERT INTO users (email, name)
VALUES ($1, $2)
RETURNING *;


-- name: FindUsers :many
SELECT uuid, created_at, last_modified_at, deleted_at, created_by, email, name
FROM users
limit 20;


-- name: UpdateUser :one
UPDATE users SET name = $2 WHERE uuid = $1
RETURNING *;

<<<<<<< HEAD
=======
-- name: DeleteUser :exec
UPDATE users
SET deleted_at = CURRENT_TIMESTAMP
WHERE uuid = $1;

>>>>>>> 5d07f3d0
-- name: GetUserUUID :one
SELECT uuid, created_at, last_modified_at, deleted_at, created_by, email, name
FROM users
WHERE uuid = $1;<|MERGE_RESOLUTION|>--- conflicted
+++ resolved
@@ -14,14 +14,11 @@
 UPDATE users SET name = $2 WHERE uuid = $1
 RETURNING *;
 
-<<<<<<< HEAD
-=======
 -- name: DeleteUser :exec
 UPDATE users
 SET deleted_at = CURRENT_TIMESTAMP
 WHERE uuid = $1;
 
->>>>>>> 5d07f3d0
 -- name: GetUserUUID :one
 SELECT uuid, created_at, last_modified_at, deleted_at, created_by, email, name
 FROM users
