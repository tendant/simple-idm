--- conflicted
+++ resolved
@@ -69,7 +69,6 @@
 
 // FIXME: Delete user by UUID
 // (DELETE /user/{uuid})
-<<<<<<< HEAD
 func (h Handle) DeleteUserUUID(w http.ResponseWriter, r *http.Request, uuidStr string) *Response {
 	id, err := uuid.Parse(uuidStr)
 	if err != nil {
@@ -91,11 +90,6 @@
 		Code: http.StatusOK,
 		
 	}
-=======
-func (h Handle) DeleteUserUUID(w http.ResponseWriter, r *http.Request, uuid string) *Response {
-
-	return nil
->>>>>>> 2a7062e8
 }
 
 // FIXME: Get user details by UUID
