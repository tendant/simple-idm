package user

import (
	"net/http"

	"github.com/go-chi/chi/v5"
	"github.com/go-chi/render"
	"github.com/google/uuid"
	"github.com/jinzhu/copier"
	"golang.org/x/exp/slog"
)

type Handle struct {
	userService *UserService
}

func NewHandle(userService *UserService) Handle {
	return Handle{
		userService: userService,
	}
}

// Get a list of users
// (GET /user)
func (h Handle) GetUser(w http.ResponseWriter, r *http.Request) *Response {
	dbUsers, err := h.userService.FindUsers(r.Context())
	if err != nil {
		slog.Error("Failed getting users err", err)
		return &Response{
			body: "Failed getting users",
			Code: http.StatusInternalServerError,
		}
	}
	return &Response{
		Code: http.StatusOK,
		body: dbUsers,
	}
}

// Create a new user
// (POST /user)
func (h Handle) PostUser(w http.ResponseWriter, r *http.Request) *Response {
	data := PostUserJSONRequestBody{}
	err := render.DecodeJSON(r.Body, &data)
	if err != nil {
		return &Response{
			Code: http.StatusBadRequest,
			body: "unable to parse body",
		}
	}

	slog.Debug("request params:", "data", data)

	userParams := UserParams{}
	copier.Copy(&userParams, data)
	dbUser, err := h.userService.Create(r.Context(), userParams)
	if err != nil {
		slog.Error("Failed creating user", userParams, "err", err)
		return &Response{
			body: "Failed creating user",
			Code: http.StatusInternalServerError,
		}
	}
	return &Response{
		Code: http.StatusCreated,
		body: dbUser,
	}
}

// FIXME: Delete user by UUID
// (DELETE /user/{uuid})
<<<<<<< HEAD
func (h Handle) DeleteUserUUID(w http.ResponseWriter, r *http.Request, uuid string) *Response {

	return nil
=======
func (h Handle) DeleteUserUUID(w http.ResponseWriter, r *http.Request, uuidStr string) *Response {
	id, err := uuid.Parse(uuidStr)
	if err != nil {
		slog.Error("Error when parsing string to uuid", "uuid", uuidStr, "err", err)
		return &Response{
			Code: http.StatusBadRequest,
			body: "Error when parsing string to uuid",
		}
	}
	err = h.userService.DeleteUser(r.Context(), id)
	if err != nil {
		slog.Error("Failed to delete user", "uuid", uuidStr, "err", err)
		return &Response{
			Code: http.StatusInternalServerError,
			body: "Failed to delete user",
		}
	}
	return &Response{
		Code: http.StatusOK,
		
	}
>>>>>>> 5d07f3d0
}

// FIXME: Get user details by UUID
// (GET /user/{uuid})
func (h Handle) GetUserUUID(w http.ResponseWriter, r *http.Request, uuidStr string) *Response {
	uuid, err := uuid.Parse(uuidStr)
	if err != nil {
		slog.Error("Invalid UUID format", "err", err)
		http.Error(w, "Invalid UUID format", http.StatusBadRequest)
		return nil
	}
	params := GetUserUUIDParams{
		Uuid: uuid,
	}
	user, err := h.userService.GetUserUUID(r.Context(), params)
	if err != nil {
		slog.Error("Failed getting user", "err", err)
		http.Error(w, "Failed getting user", http.StatusInternalServerError)
		return nil
	}
	return &Response{
		body:        user,
		Code:        200,
		contentType: "application/json",
	}
}

// Update user details by UUID
// (PUT /user/{uuid})
func (h Handle) PutUserUUID(w http.ResponseWriter, r *http.Request, uuidStr string) *Response {
	uuidParam, err := uuid.Parse(uuidStr)

	if err != nil {
		return &Response{
			Code: http.StatusBadRequest,
			body: "invalid uuid",
		}
	}

	nameParam := ""
	err = render.DecodeJSON(r.Body, &nameParam)

	if err != nil {
		return &Response{
			Code: http.StatusBadRequest,
			body: "unable to parse body",
		}
	}

	updateUserParam := UpdateUserParams{
		Uuid: uuidParam,
		Name: nameParam,
	}

	dbUser, err := h.userService.UpdateUsers(r.Context(), updateUserParam)
	if err != nil {
		slog.Error("Failed to update user details", updateUserParam, "err", err)
		return &Response{
			body: "Failed to update user details",
			Code: http.StatusInternalServerError,
		}
	}

	return &Response{
		Code: http.StatusOK,
		body: dbUser,
	}
}

func Routes(r *chi.Mux, handle Handle) {

	r.Group(func(r chi.Router) {
		// add auth middleware
		r.Mount("/api/v4", Handler(&handle))
	})
}<|MERGE_RESOLUTION|>--- conflicted
+++ resolved
@@ -69,11 +69,6 @@
 
 // FIXME: Delete user by UUID
 // (DELETE /user/{uuid})
-<<<<<<< HEAD
-func (h Handle) DeleteUserUUID(w http.ResponseWriter, r *http.Request, uuid string) *Response {
-
-	return nil
-=======
 func (h Handle) DeleteUserUUID(w http.ResponseWriter, r *http.Request, uuidStr string) *Response {
 	id, err := uuid.Parse(uuidStr)
 	if err != nil {
@@ -93,9 +88,7 @@
 	}
 	return &Response{
 		Code: http.StatusOK,
-		
 	}
->>>>>>> 5d07f3d0
 }
 
 // FIXME: Get user details by UUID
