dist/
node_modules/

idm_db_all.sql

.vscode/
.DS_Store
**/.DS_Store
<<<<<<< HEAD
.serena
=======
*.env

# PEM files (private keys, certificates, etc.)
*.pem
>>>>>>> ac573820
<|MERGE_RESOLUTION|>--- conflicted
+++ resolved
@@ -6,11 +6,8 @@
 .vscode/
 .DS_Store
 **/.DS_Store
-<<<<<<< HEAD
-.serena
-=======
+
 *.env
 
 # PEM files (private keys, certificates, etc.)
 *.pem
->>>>>>> ac573820
