--- conflicted
+++ resolved
@@ -2,13 +2,9 @@
 
 import (
 	"context"
-<<<<<<< HEAD
-
-=======
 	"log/slog"
 
 	"github.com/jinzhu/copier"
->>>>>>> f31940cc
 	"github.com/tendant/simple-user/login/db"
 	"golang.org/x/exp/slog"
 )
@@ -23,7 +19,6 @@
 	}
 }
 
-<<<<<<< HEAD
 type LoginParams struct {
 	Email string
 }
@@ -31,7 +26,7 @@
 func (s LoginService) Login(ctx context.Context, params LoginParams) (db.FindUserRow, error) {
 	user, err := s.queries.FindUser(ctx, params.Email)
 	return user, err
-=======
+}
 type RegisterParam struct {
 	Email    string
 	Name     string
@@ -66,5 +61,4 @@
 	copier.Copy(&resetPasswordParams, params)
 	err := s.queries.ResetPassword(ctx, resetPasswordParams)
 	return err
->>>>>>> f31940cc
 }