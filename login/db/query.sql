-- name: FindUsers :many
SELECT uuid, created_at, last_modified_at, deleted_at, created_by, email, name
FROM users
limit 20;

-- name: RegisterUser :one
INSERT INTO users (email, name, password, created_at)
VALUES ($1, $2, $3, NOW())
RETURNING *;

-- name: EmailVerify :exec
UPDATE users
SET verified_at = NOW()
WHERE email = $1;

-- name: InitPassword :one
SELECT uuid
FROM users
WHERE email = $1;

<<<<<<< HEAD
-- name: FindUser :one
SELECT uuid, name, email, password
FROM users
WHERE email = $1;
=======
-- name: ResetPassword :exec
UPDATE users
SET password = $1, 
    last_modified_at = NOW()
WHERE email = $2; 
>>>>>>> f31940cc
<|MERGE_RESOLUTION|>--- conflicted
+++ resolved
@@ -18,15 +18,12 @@
 FROM users
 WHERE email = $1;
 
-<<<<<<< HEAD
 -- name: FindUser :one
 SELECT uuid, name, email, password
 FROM users
 WHERE email = $1;
-=======
 -- name: ResetPassword :exec
 UPDATE users
 SET password = $1, 
     last_modified_at = NOW()
-WHERE email = $2; 
->>>>>>> f31940cc
+WHERE email = $2; 