// Code generated by sqlc. DO NOT EDIT.
// versions:
//   sqlc v1.26.0
// source: query.sql

package db

import (
	"context"
	"database/sql"
	"time"

	"github.com/google/uuid"
)

<<<<<<< HEAD
const findUser = `-- name: FindUser :one
SELECT uuid, name, email, password
FROM users
WHERE email = $1
`

type FindUserRow struct {
	Uuid     uuid.UUID      `json:"uuid"`
	Name     sql.NullString `json:"name"`
	Email    string         `json:"email"`
	Password []byte         `json:"password"`
}

func (q *Queries) FindUser(ctx context.Context, email string) (FindUserRow, error) {
	row := q.db.QueryRow(ctx, findUser, email)
	var i FindUserRow
	err := row.Scan(
		&i.Uuid,
		&i.Name,
		&i.Email,
		&i.Password,
	)
	return i, err
=======
const emailVerify = `-- name: EmailVerify :exec
UPDATE users
SET verified_at = NOW()
WHERE email = $1
`

func (q *Queries) EmailVerify(ctx context.Context, email string) error {
	_, err := q.db.Exec(ctx, emailVerify, email)
	return err
>>>>>>> f31940cc
}

const findUsers = `-- name: FindUsers :many
SELECT uuid, created_at, last_modified_at, deleted_at, created_by, email, name
FROM users
limit 20
`

type FindUsersRow struct {
	Uuid           uuid.UUID      `json:"uuid"`
	CreatedAt      time.Time      `json:"created_at"`
	LastModifiedAt time.Time      `json:"last_modified_at"`
	DeletedAt      sql.NullTime   `json:"deleted_at"`
	CreatedBy      sql.NullString `json:"created_by"`
	Email          string         `json:"email"`
	Name           sql.NullString `json:"name"`
}

func (q *Queries) FindUsers(ctx context.Context) ([]FindUsersRow, error) {
	rows, err := q.db.Query(ctx, findUsers)
	if err != nil {
		return nil, err
	}
	defer rows.Close()
	var items []FindUsersRow
	for rows.Next() {
		var i FindUsersRow
		if err := rows.Scan(
			&i.Uuid,
			&i.CreatedAt,
			&i.LastModifiedAt,
			&i.DeletedAt,
			&i.CreatedBy,
			&i.Email,
			&i.Name,
		); err != nil {
			return nil, err
		}
		items = append(items, i)
	}
	if err := rows.Err(); err != nil {
		return nil, err
	}
	return items, nil
}

const registerUser = `-- name: RegisterUser :one
INSERT INTO users (email, name, password, created_at)
VALUES ($1, $2, $3, NOW())
RETURNING uuid, created_at, last_modified_at, deleted_at, created_by, email, name, password, verified_at
`

type RegisterUserParams struct {
	Email    string         `json:"email"`
	Name     sql.NullString `json:"name"`
	Password []byte         `json:"password"`
}

func (q *Queries) RegisterUser(ctx context.Context, arg RegisterUserParams) (User, error) {
	row := q.db.QueryRow(ctx, registerUser, arg.Email, arg.Name, arg.Password)
	var i User
	err := row.Scan(
		&i.Uuid,
		&i.CreatedAt,
		&i.LastModifiedAt,
		&i.DeletedAt,
		&i.CreatedBy,
		&i.Email,
		&i.Name,
		&i.Password,
		&i.VerifiedAt,
	)
	return i, err
  
const initPassword = `-- name: InitPassword :one
SELECT uuid
FROM users
WHERE email = $1
`

func (q *Queries) InitPassword(ctx context.Context, email string) (uuid.UUID, error) {
	row := q.db.QueryRow(ctx, initPassword, email)
	var uuid uuid.UUID
	err := row.Scan(&uuid)
	return uuid, err

const resetPassword = `-- name: ResetPassword :exec
UPDATE users
SET password = $1, 
    last_modified_at = NOW()
WHERE email = $2
`

type ResetPasswordParams struct {
	Password []byte `json:"password"`
	Email    string `json:"email"`
}

func (q *Queries) ResetPassword(ctx context.Context, arg ResetPasswordParams) error {
	_, err := q.db.Exec(ctx, resetPassword, arg.Password, arg.Email)
	return err
}<|MERGE_RESOLUTION|>--- conflicted
+++ resolved
@@ -13,7 +13,6 @@
 	"github.com/google/uuid"
 )
 
-<<<<<<< HEAD
 const findUser = `-- name: FindUser :one
 SELECT uuid, name, email, password
 FROM users
@@ -37,7 +36,6 @@
 		&i.Password,
 	)
 	return i, err
-=======
 const emailVerify = `-- name: EmailVerify :exec
 UPDATE users
 SET verified_at = NOW()
@@ -47,7 +45,6 @@
 func (q *Queries) EmailVerify(ctx context.Context, email string) error {
 	_, err := q.db.Exec(ctx, emailVerify, email)
 	return err
->>>>>>> f31940cc
 }
 
 const findUsers = `-- name: FindUsers :many
